--- conflicted
+++ resolved
@@ -9,17 +9,11 @@
 #' @param initial_comment comment for file on slack (optional - defaults to filename)
 #' @param channels Slack channels to save to (optional)
 #' @param bot_user_oauth_token Slack bot user OAuth token
-<<<<<<< HEAD
 #' @return `httr` response object from `POST` call (invisibly)
 #' @author Quinn Weber (ctb), Bob Rudis (aut)
 #' @references <https://github.com/hrbrmstr/slackr/pull/15/files>
 #' @seealso [slackr_setup()], [dev_slackr()], [save_slackr()]
-=======
 #' @return \code{httr} response object from \code{POST} call (invisibly)
-#' @author Quinn Weber [ctb], Bob Rudis [aut]
-#' @references \url{https://github.com/mrkaye97/slackr/pull/15/files}
-#' @seealso \code{\link{slackr_setup}}, \code{\link{dev_slackr}}, \code{\link{save_slackr}}
->>>>>>> 16c293c6
 #' @export
 slackr_upload <- function(filename, title=basename(filename),
                           initial_comment=basename(filename),
