--- conflicted
+++ resolved
@@ -11,16 +11,10 @@
 #' @rdname save_slackr
 #' @note You can pass in `add_user=TRUE` as part of the `...` parameters and the Slack API
 #'       will post the message as your logged-in user account (this will override anything set in
-<<<<<<< HEAD
 #'       `username`)
 #' @return `httr` response object from `POST` call
 #' @seealso [slackr_setup()], [dev_slackr()], [slackr_upload()]
-=======
-#'       \code{username})
-#' @return \code{httr} response object from \code{POST} call
-#' @seealso \code{\link{slackr_setup}}, \code{\link{dev_slackr}}, \code{\link{slackr_upload}}
 #' @importFrom httr POST add_headers upload_file
->>>>>>> 16c293c6
 #' @export
 #' @examples \dontrun{
 #' slackr_setup()
