---
output: rmarkdown::github_document
---

<!-- README.md is generated from README.Rmd. Please edit that file -->

```{r base, echo = FALSE}
knitr::opts_chunk$set(
  collapse = TRUE,
  comment = "#>",
  fig.path = "README-"
)
```

[![Project Status: Active - The project has reached a stable, usable state and is being actively developed.](http://www.repostatus.org/badges/0.1.0/active.svg)](http://www.repostatus.org/#active) 
![downloads](http://cranlogs.r-pkg.org/badges/grand-total/slackr)
[![CRAN_Status_Badge](http://www.r-pkg.org/badges/version/slackr)](http://cran.r-project.org/package=slackr)

![](slackr.png)

`slackr` - a package to send user messages & webhook API messages to Slack channels/users

The `slackr` package contains functions that make it possible to interact with the Slack messaging platform. When you need to share information/data from R, rather than resort to copy/paste in e-mails or other services like Skype, you can use this package to send well-formatted output from multiple R objects and expressions to all teammates at the same time with little effort. You can also send images from the current graphics device, R objects (as R data files), and upload files.

## BREAKING CHANGES

Version 2.0.0+ is updated to work with the new Slack API structure!

## News

- Version `2.0.1` adds documentation and suggested fixes to common bugs
- Version `2.0.0` fixes broken package because of changes to the Slack API
- Version `1.4.2` fixes for changes to the Slack API causing duplicate column names and breaking functions
- Version `1.4.0.9000` new `slackr_msg()` + many fixes and BREAKING CHANGES (see above)
- Version `1.3.1.9000` Removed `data.table` dependency (replaced with `dplyr`); added access to `im.list` (https://api.slack.com/methods/im.list) thx to PR from Quinn Weber 
- Version `1.3.0.9000` Radically changed how `slackr` works. Functions have camelCase and under_score versions
- Version `1.2.3` added more parameter error cheking, remobved the need for ending `?` on webhook URL and added defaults for missing setup parameters.
- Version `1.2.2` fixed [issue](https://github.com/hrbrmstr/slackr/issues/4) (bug in `1.2.1` fix)
- Version `1.2.1` fixed [issue](https://github.com/hrbrmstr/slackr/issues/3) when there are no private groups defined 
- Version `1.2` re-introduced `ggslackr()` (first [CRAN version](http://cran.at.r-project.org/web/packages/slackr/index.html))
- Version `1.1.1` fixed a bug in the new full API `slackr()` function
- Version `1.1` added graphics & files capability
- Version `1.0` released

Many thanks to:

- [Jay Jacobs](https://github.com/jayjacobs)
- [David Severski](https://github.com/davidski)
- [Quinn Weber](https://github.com/qsweber)
- [Konrad Karczewski](https://github.com/konradjk)
- [Ed Niles](https://github.com/eniles)
- [Rick Saporta](https://github.com/rsaporta)
- [Jonathan Sidi](https://github.com/yonicd)
- [Matt Kaye](https://github.com/mrkaye97)
- [Xinye Li](https://github.com/xinye1)

for their contributions to the package!

The following functions are implemented:

- `slackr_setup` : initialize necessary environment variables
- `slackr` : send stuff to Slack
- `slackr_bot` : send stuff to Slack using an incoming webhook URL
- `dev_slackr` : send the graphics contents of the current device to a to Slack channel 
- `ggslackr` : send a ggplot object to a Slack channel (no existing device plot required, useful for scripts) 
- `save_slackr` : save R objects to an RData file on Slack
- `slackr_upload` : upload any file to Slack
- `slackr_users` : get a data frame of Slack
- `slackr_channels` : get a data frame of Slack
- `text_slackr` : Send regular or preformatted messages to Slack
- `slackr_msg` : Slightly different version of `text_slackr()`
- `register_onexit`: Append an `on.exit` call to R functions (can be used with other package functions) and its output will be sent to a Slack channel.

## Setup

The `slackr_setup()` function will try to read setup values from a `~/.slackr` (you can change the default) configuration file, which may be easier and more secure than passing them in manually (plus, will allow you to have multiple slackr configs for multiple Slack.com teams). The file is in Debian Control File (DCF) format since it really doesn't need to be JSON and R has a handy `read.dcf()` function since that's what `DESCRIPTION` files are coded in. Here's the basic format for the configuration file:

    bot_user_oauth_token: Your app's bot user OAuth token
    channel: #general
    username: slackr
    incoming_webhook_url: https://hooks.slack.com/services/XXXXX/XXXXX/XXXXX

You can also change the default emoji icon (from the one you setup at integration creation time) with `icon_emoji`.

### Scopes

You will need to have the following Bot Token Scopes enabled:
* `channels:read`
* `users:read`
* `files:read`
* `chat:write`
* `chat:write.customize`
* `chat:write.public`
* `im:write`
* `incoming-webhook`

Without these scopes, only certain functions will work.

### Private Channels

In some cases, it seems that the Slack API is not seeing private channels, and `slackr` fails as a result. If you are getting errors about not being able to find a channel, try making the channel public. You can test whether or not `slackr` will be able to see your channel by going [to this Slack API tester page](https://api.slack.com/methods/conversations.list/test), putting in your credentials, and seeing if your channel shows up.

### LaTeX for `tex_slackr`

The new function `tex_slackr` in versions `2.0.0+` requires package [`texPreview`](https://github.com/yonicd/texPreview) which is lazy-loaded when the former is called.

For setting up LaTeX see [`texPreview`'s System Requirements](https://github.com/yonicd/texPreview#functionality), and for specific OS setup check out its Github Actions like [this MacOS example](https://github.com/yonicd/texPreview/blob/master/.github/workflows/R-mac.yml#L46).

```{r opts, echo=FALSE, message=FALSE, warning=FALSE, error=FALSE}
options(width=120)
```

### Installation

```{r setup, eval=FALSE}
# original / no longer maintained
install.packages("slackr")

# 2.0.0+
devtools::install_github("mrkaye97/slackr")
```

### Usage

```{r demo}
library(slackr)

# current verison
packageVersion("slackr")
```

```{r demo2, eval=FALSE}
slackrSetup(channel="#code", 
            incoming_webhook_url="https://hooks.slack.com/services/XXXXX/XXXXX/XXXXX")

slackr(str(iris))

# send images
library(ggplot2)
qplot(mpg, wt, data=mtcars)
dev.slackr("#results")

barplot(VADeaths)
dev.slackr("@jayjacobs")

ggslackr(qplot(mpg, wt, data=mtcars))

```

### Known Issues

* Depending on your scopes, `slackr` could quietly fail (i.e. not throw an error, but also not post anything to your channel). If this happens, try explicitly adding the `slackr` app to your channel in your Slack workspace.

### Test Results

```{r test}
library(slackr)
library(testthat)
<<<<<<< HEAD
slackr_setup()
=======
slackrSetup()
>>>>>>> 76e840d1

date()

devtools::test()
```

### Onexit Usage

```{r,eval=FALSE}
 ctl <- c(4.17,5.58,5.18,6.11,4.50,4.61,5.17,4.53,5.33,5.14)
 trt <- c(4.81,4.17,4.41,3.59,5.87,3.83,6.03,4.89,4.32,4.69)
 group <- gl(2, 10, 20, labels = c("Ctl","Trt"))
 weight <- c(ctl, trt)

 #pass a message to Slack channel 'general'
 register_onexit(lm,'bazinga!',channel="#general")

 lm.D9 <- slack_lm(weight ~ group)

 #test that output keeps inheritance
 summary(lm.D9)

 #pass a message to Slack channel 'general' with a header message to begin output
 register_onexit(lm,'bazinga!',
 channel="#general",
 header_msg='This is a message to begin')

 lm.D9 <- slack_lm(weight ~ group)

 #onexit with an expression that calls lm.plot
 register_onexit(lm,{
  par(mfrow = c(2, 2), oma = c(0, 0, 2, 0))
  plot(z) #z is the internal output of stats::lm()
 },
 channel="#general",
 header_msg = 'This is a plot just for this output',
 use_device = TRUE)

 lm.D9 <- slack_lm(weight ~ group)

#clean up slack channel from examples
delete_slackr(count = 6,channel = '#general')
```<|MERGE_RESOLUTION|>--- conflicted
+++ resolved
@@ -156,11 +156,8 @@
 ```{r test}
 library(slackr)
 library(testthat)
-<<<<<<< HEAD
-slackr_setup()
-=======
+
 slackrSetup()
->>>>>>> 76e840d1
 
 date()
 
