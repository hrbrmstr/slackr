--- conflicted
+++ resolved
@@ -1,11 +1,7 @@
 
-<<<<<<< HEAD
-# 1.5.3
-* Added `runcensus()` and defaults to `slackr_setup()` to reduce redundant requests. Improved error messages in `slackr_chtrans()`
-=======
+
 # 1.6.0
-* adds caching for `ims` and `chans`
->>>>>>> 1b867a39
+* Adds caching of channels for improve performance. `slackr_setup()` includes `runcensus()` by default to reduce redundant requests. Improved error messages in `slackr_chtrans()`
 
 # 1.5.2
 * Fixes an issue with `slackr_ims()` where an inner join is performed which should be a left join.
