--- conflicted
+++ resolved
@@ -1,7 +1,7 @@
-context("basic functionality")
-test_that("we can do something", {
 
-<<<<<<< HEAD
+library(yaml)
+library(testthat)
+library(slackr)
 # Some useful references about testing Slack apps/bots
 # Mocking: https://github.com/Skellington-Closet/slack-mock
 # Slack's test api:  https://api.slack.com/methods/api.test
@@ -55,8 +55,5 @@
                         initial_comment = "Testing",
                         channel = "@foobarmaxo"),
                regexp = "Could not find ")
-=======
-  #expect_that(some_function(), is_a("data.frame"))
->>>>>>> 12362fd0
 
 })